{
  "name": "@datocms/rest-api-events",
<<<<<<< HEAD
  "version": "5.2.0-alpha.5",
=======
  "version": "5.1.30",
>>>>>>> 4c56e249
  "description": "Utilities to receive real-time events from DatoCMS REST APIs",
  "keywords": [
    "datocms",
    "client"
  ],
  "author": "Stefano Verna <s.verna@datocms.com>",
  "homepage": "https://github.com/datocms/js-rest-api-clients/tree/main/packages/rest-api-events#readme",
  "license": "MIT",
  "main": "dist/cjs/index.js",
  "module": "dist/esm/index.js",
  "typings": "dist/types/index.d.ts",
  "sideEffects": false,
  "directories": {
    "lib": "dist",
    "test": "__tests__"
  },
  "files": [
    "dist",
    "src"
  ],
  "publishConfig": {
    "access": "public"
  },
  "repository": {
    "type": "git",
    "url": "git+https://github.com/datocms/js-rest-api-clients.git"
  },
  "scripts": {
    "build": "tsc && tsc --project ./tsconfig.esnext.json",
    "prebuild": "rimraf dist"
  },
  "bugs": {
    "url": "https://github.com/datocms/js-rest-api-clients/issues"
  },
  "dependencies": {
    "pusher-js": "^7.0.6"
  },
  "devDependencies": {
<<<<<<< HEAD
    "@datocms/cma-client": "^5.2.0-alpha.5",
    "@datocms/dashboard-client": "^5.2.0-alpha.5"
=======
    "@datocms/cma-client": "^5.1.30",
    "@datocms/dashboard-client": "^5.1.30"
>>>>>>> 4c56e249
  },
  "gitHead": "ac4164968026ba62a2841d31d2b60c31eadb2cc8"
}<|MERGE_RESOLUTION|>--- conflicted
+++ resolved
@@ -1,10 +1,6 @@
 {
   "name": "@datocms/rest-api-events",
-<<<<<<< HEAD
-  "version": "5.2.0-alpha.5",
-=======
   "version": "5.1.30",
->>>>>>> 4c56e249
   "description": "Utilities to receive real-time events from DatoCMS REST APIs",
   "keywords": [
     "datocms",
@@ -43,13 +39,8 @@
     "pusher-js": "^7.0.6"
   },
   "devDependencies": {
-<<<<<<< HEAD
-    "@datocms/cma-client": "^5.2.0-alpha.5",
-    "@datocms/dashboard-client": "^5.2.0-alpha.5"
-=======
     "@datocms/cma-client": "^5.1.30",
     "@datocms/dashboard-client": "^5.1.30"
->>>>>>> 4c56e249
   },
   "gitHead": "ac4164968026ba62a2841d31d2b60c31eadb2cc8"
 }