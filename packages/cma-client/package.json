{
  "name": "@datocms/cma-client",
<<<<<<< HEAD
  "version": "5.2.0-alpha.5",
=======
  "version": "5.1.30",
>>>>>>> 4c56e249
  "description": "JS client for DatoCMS REST Content Management API",
  "keywords": [
    "datocms",
    "client"
  ],
  "author": "Stefano Verna <s.verna@datocms.com>",
  "homepage": "https://github.com/datocms/js-rest-api-clients/tree/main/packages/cma-client#readme",
  "license": "MIT",
  "main": "dist/cjs/index.js",
  "module": "dist/esm/index.js",
  "typings": "dist/types/index.d.ts",
  "sideEffects": false,
  "directories": {
    "lib": "dist",
    "test": "__tests__"
  },
  "files": [
    "dist",
    "src",
    "resources.json"
  ],
  "publishConfig": {
    "access": "public"
  },
  "repository": {
    "type": "git",
    "url": "git+https://github.com/datocms/js-rest-api-clients.git"
  },
  "scripts": {
    "build": "tsc && tsc --project ./tsconfig.esnext.json",
    "prebuild": "rimraf dist"
  },
  "bugs": {
    "url": "https://github.com/datocms/js-rest-api-clients/issues"
  },
  "dependencies": {
    "@datocms/rest-client-utils": "^5.1.13",
    "datocms-structured-text-utils": "^5.1.4",
    "uuid": "^9.0.1"
  },
  "devDependencies": {
<<<<<<< HEAD
    "@datocms/dashboard-client": "^5.2.0-alpha.5",
=======
    "@datocms/dashboard-client": "^5.1.30",
>>>>>>> 4c56e249
    "@types/uuid": "^9.0.7"
  },
  "gitHead": "ac4164968026ba62a2841d31d2b60c31eadb2cc8"
}<|MERGE_RESOLUTION|>--- conflicted
+++ resolved
@@ -1,10 +1,6 @@
 {
   "name": "@datocms/cma-client",
-<<<<<<< HEAD
-  "version": "5.2.0-alpha.5",
-=======
   "version": "5.1.30",
->>>>>>> 4c56e249
   "description": "JS client for DatoCMS REST Content Management API",
   "keywords": [
     "datocms",
@@ -46,11 +42,7 @@
     "uuid": "^9.0.1"
   },
   "devDependencies": {
-<<<<<<< HEAD
-    "@datocms/dashboard-client": "^5.2.0-alpha.5",
-=======
     "@datocms/dashboard-client": "^5.1.30",
->>>>>>> 4c56e249
     "@types/uuid": "^9.0.7"
   },
   "gitHead": "ac4164968026ba62a2841d31d2b60c31eadb2cc8"
