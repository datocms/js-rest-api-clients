--- conflicted
+++ resolved
@@ -1,10 +1,6 @@
 {
   "name": "@datocms/cma-client-node",
-<<<<<<< HEAD
-  "version": "5.2.0-alpha.5",
-=======
   "version": "5.1.30",
->>>>>>> 4c56e249
   "description": "NodeJS client for DatoCMS REST Content Management API",
   "keywords": [
     "datocms",
@@ -32,21 +28,13 @@
     "url": "git+https://github.com/datocms/js-rest-api-clients.git"
   },
   "dependencies": {
-<<<<<<< HEAD
-    "@datocms/cma-client": "^5.2.0-alpha.5",
-=======
     "@datocms/cma-client": "^5.1.30",
->>>>>>> 4c56e249
     "@datocms/rest-client-utils": "^5.1.13",
     "mime-types": "^2.1.35",
     "tmp-promise": "^3.0.3"
   },
   "devDependencies": {
-<<<<<<< HEAD
-    "@datocms/dashboard-client": "^5.2.0-alpha.5",
-=======
     "@datocms/dashboard-client": "^5.1.30",
->>>>>>> 4c56e249
     "@types/mime-types": "^2.1.1",
     "@types/tmp": "^0.2.3",
     "datocms-structured-text-utils": "^5.1.4",
